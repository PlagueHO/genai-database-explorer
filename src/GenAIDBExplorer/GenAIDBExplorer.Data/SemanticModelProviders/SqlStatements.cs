﻿namespace GenAIDBExplorer.Data.SemanticModelProviders;

/// <summary>
/// Contains SQL statements used by the <see cref="SqlSemanticModelProvider"/>.
/// </summary>
internal static class SqlStatements
{
    /// <summary>
    /// SQL query to describe tables, including schema name, table name, and table description.
    /// </summary>
    public const string DescribeTables = @"
SELECT 
    S.name AS SchemaName,
    O.name AS TableName,
    ep.value AS TableDesc
FROM 
    sys.tables O
JOIN 
    sys.schemas S ON O.schema_id = S.schema_id
LEFT JOIN 
    sys.extended_properties EP ON ep.major_id = O.object_id 
    AND ep.name = 'MS_DESCRIPTION' 
    AND ep.minor_id = 0
";

    /// <summary>
    /// SQL query to describe tables, including schema name, table name, and table description.
    /// </summary>
    public const string DescribeViews = @"
SELECT 
    S.name AS SchemaName,
    V.name AS ViewName,
    ep.value AS ViewDesc
FROM 
    sys.views V
JOIN 
    sys.schemas S ON V.schema_id = S.schema_id
LEFT JOIN 
    sys.extended_properties EP ON ep.major_id = V.object_id 
    AND ep.name = 'MS_DESCRIPTION' 
    AND ep.minor_id = 0
";

    /// <summary>
    /// SQL query to describe columns for a specified table.
    /// </summary>
    public const string DescribeTableColumns = @"
SELECT
    sch.name AS SchemaName,
    tab.name AS TableName,
    col.name AS ColumnName,
    ep.value AS ColumnDesc,
    base.name AS ColumnType,
    CAST(IIF(ic.column_id IS NULL, 0, 1) AS bit) IsPK,
    col.max_length AS MaxLength,
    col.precision AS Precision,
    col.scale AS Scale,
    col.is_nullable AS IsNullable,
    col.is_identity AS IsIdentity,
    col.is_computed AS IsComputed,
    col.is_xml_document AS IsXmlDocument
FROM 
    (
        select object_id, schema_id, name, CAST(0 as bit) IsView from sys.tables
        UNION ALL
        select object_id, schema_id, name, CAST(1 as bit) IsView from sys.views
    ) tab
INNER JOIN
    sys.objects obj ON obj.object_id = tab.object_id
INNER JOIN
    sys.schemas sch ON tab.schema_id = sch.schema_id
INNER JOIN
    sys.columns col ON col.object_id = tab.object_id
INNER JOIN
    sys.types t ON col.user_type_id = t.user_type_id
INNER JOIN
    sys.types base ON t.system_type_id = base.user_type_id
LEFT OUTER JOIN 
    sys.indexes pk ON tab.object_id = pk.object_id AND pk.is_primary_key = 1
LEFT OUTER JOIN
    sys.index_columns ic ON ic.object_id = pk.object_id AND ic.index_id = pk.index_id AND ic.column_id = col.column_id 
LEFT OUTER JOIN
    sys.extended_properties ep ON ep.major_id = col.object_id AND ep.minor_id = col.column_id and ep.name = 'MS_DESCRIPTION'
WHERE
    sch.name != 'sys'
    AND sch.name = @SchemaName
    AND tab.name = @TableName
ORDER BY
    SchemaName, TableName, IsPK DESC, ColumnName
";

    /// <summary>
    /// SQL query to describe columns for a specified table.
    /// </summary>
    public const string DescribeViewColumns = @"
SELECT
    sch.name AS SchemaName,
    vw.name AS ViewName,
    col.name AS ColumnName,
    ep.value AS ColumnDesc,
    base.name AS ColumnType,
    col.max_length AS MaxLength,
    col.precision AS Precision,
    col.scale AS Scale,
    col.is_nullable AS IsNullable,
    col.is_identity AS IsIdentity,
    col.is_computed AS IsComputed,
    col.is_xml_document AS IsXmlDocument
FROM 
    sys.views vw
INNER JOIN
    sys.objects obj ON obj.object_id = vw.object_id
INNER JOIN
    sys.schemas sch ON vw.schema_id = sch.schema_id
INNER JOIN
    sys.columns col ON col.object_id = vw.object_id
INNER JOIN
    sys.types t ON col.user_type_id = t.user_type_id
INNER JOIN
    sys.types base ON t.system_type_id = base.user_type_id
LEFT OUTER JOIN
    sys.extended_properties ep ON ep.major_id = col.object_id AND ep.minor_id = col.column_id and ep.name = 'MS_DESCRIPTION'
WHERE
    sch.name != 'sys'
    AND sch.name = @SchemaName
    AND vw.name = @ViewName
ORDER BY
    SchemaName, ViewName, ColumnName
";

    public const string DescribeViewDefinition = @"
SELECT 
<<<<<<< HEAD
    definition
FROM 
    sys.sql_modules
WHERE 
    object_id = OBJECT_ID(@SchemaName + '.' + @ViewName);
=======
    sm.definition
FROM 
    sys.sql_modules AS sm
JOIN 
    sys.objects AS o ON sm.object_id = o.object_id
JOIN 
    sys.schemas AS s ON o.schema_id = s.schema_id
WHERE 
    o.type = 'V' AND 
    o.name = @SchemaName AND 
    s.name = @ViewName
>>>>>>> 81b8fcfd
";

    public const string DescribeIndexes = @"
SELECT
    sch.name AS SchemaName,
    tbl.name AS TableName,
    idx.name AS IndexName,
    idx.type_desc AS IndexType,
    col.name AS ColumnName,
    ic.is_included_column AS IsIncludedColumn,
    idx.is_unique AS IsUnique,
    idx.is_primary_key AS IsPrimaryKey,
    idx.is_unique_constraint AS IsUniqueConstraint
FROM
    sys.indexes idx
INNER JOIN
    sys.index_columns ic ON idx.object_id = ic.object_id AND idx.index_id = ic.index_id
INNER JOIN
    sys.columns col ON ic.object_id = col.object_id AND ic.column_id = col.column_id
INNER JOIN
    sys.tables tbl ON idx.object_id = tbl.object_id
INNER JOIN
    sys.schemas sch ON tbl.schema_id = sch.schema_id
WHERE
    sch.name = @SchemaName
    AND tbl.name = @TableName
ORDER BY
    idx.name,
    ic.key_ordinal;
";

    public const string DescribeReferences = @"
SELECT
    obj.name AS KeyName,
    sch.name AS SchemaName,
    parentTab.name AS TableName,
    parentCol.name AS ColumnName,
    refTable.name AS ReferencedTableName,
    refCol.name AS ReferencedColumnName
FROM
	sys.foreign_key_columns fkc
INNER JOIN
	sys.objects obj ON obj.object_id = fkc.constraint_object_id
INNER JOIN
	sys.tables parentTab ON parentTab.object_id = fkc.parent_object_id
INNER JOIN
	sys.schemas sch ON parentTab.schema_id = sch.schema_id
INNER JOIN
	sys.columns parentCol ON parentCol.column_id = parent_column_id AND parentCol.object_id = parentTab.object_id
INNER JOIN
	sys.tables refTable ON refTable.object_id = fkc.referenced_object_id
INNER JOIN
	sys.columns refCol ON refCol.column_id = referenced_column_id AND refCol.object_id = refTable.object_id
WHERE
    sch.name = @SchemaName
    AND parentTab.name = @TableName
";

    public const string DescribeStoredProcedures = @"
SELECT
    schema_name(obj.schema_id) as schemaName,
    obj.name as procedureName,
    case type
        when 'P' then 'SQL Stored Procedure'
        when 'X' then 'Extended stored procedure'
    end as type,
    substring(par.parameters, 0, len(par.parameters)) as parameters,
    mod.definition as definition
FROM
    sys.objects obj JOIN sys.sql_modules mod ON mod.object_id = obj.object_id
    CROSS APPLY (
        SELECT
            p.name + ' ' + TYPE_NAME(p.user_type_id) + ', ' 
        FROM
            sys.parameters p
        WHERE
            p.object_id = obj.object_id
            AND p.parameter_id != 0 
        FOR XML path ('') ) par (parameters)
WHERE
    obj.type in ('P', 'X')
";
}<|MERGE_RESOLUTION|>--- conflicted
+++ resolved
@@ -130,13 +130,6 @@
 
     public const string DescribeViewDefinition = @"
 SELECT 
-<<<<<<< HEAD
-    definition
-FROM 
-    sys.sql_modules
-WHERE 
-    object_id = OBJECT_ID(@SchemaName + '.' + @ViewName);
-=======
     sm.definition
 FROM 
     sys.sql_modules AS sm
@@ -148,7 +141,6 @@
     o.type = 'V' AND 
     o.name = @SchemaName AND 
     s.name = @ViewName
->>>>>>> 81b8fcfd
 ";
 
     public const string DescribeIndexes = @"
